--- conflicted
+++ resolved
@@ -13,12 +13,8 @@
     deps = [
         "//pkg/types/unversioned:go_default_library",
         "//pkg/utils:go_default_library",
-<<<<<<< HEAD
-        "//vendor/github.com/GoogleCloudPlatform/container-diff/pkg/util:go_default_library",
+        "//vendor/github.com/GoogleContainerTools/container-diff/pkg/util:go_default_library",
         "//vendor/github.com/GoogleCloudPlatform/runtimes-common/ctc_lib:go_default_library",
-=======
-        "//vendor/github.com/GoogleContainerTools/container-diff/pkg/util:go_default_library",
->>>>>>> 30415466
         "//vendor/github.com/fsouza/go-dockerclient:go_default_library",
         "//vendor/github.com/pkg/errors:go_default_library",
     ],
