--- conflicted
+++ resolved
@@ -70,16 +70,12 @@
 		t.Run(test.name, func(t *testing.T) {
 			t.Parallel()
 
-<<<<<<< HEAD
-			FinalResults(test.actual, test.format, "", result)
-=======
 			junitSuite := ""
 			if strings.Contains(test.name, customSuiteName) {
 				junitSuite = customSuiteName
 			}
 
 			FinalResults(test.actual, test.format, junitSuite, result)
->>>>>>> 018b3cf2
 
 			if strings.TrimSpace(test.actual.String()) != test.expected {
 				t.Errorf("expected %s but got %s", test.expected, test.actual)
